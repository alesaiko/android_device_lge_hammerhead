#
# Copyright 2013 The Android Open Source Project
#
# Licensed under the Apache License, Version 2.0 (the "License");
# you may not use this file except in compliance with the License.
# You may obtain a copy of the License at
#
#      http://www.apache.org/licenses/LICENSE-2.0
#
# Unless required by applicable law or agreed to in writing, software
# distributed under the License is distributed on an "AS IS" BASIS,
# WITHOUT WARRANTIES OR CONDITIONS OF ANY KIND, either express or implied.
# See the License for the specific language governing permissions and
# limitations under the License.
#

import init.hammerhead.usb.rc

on early-init
    mount debugfs debugfs /sys/kernel/debug
    chown system system /sys/kernel/debug/kgsl/proc

on init
    # See storage config details at http://source.android.com/tech/storage/
    mkdir /mnt/shell/emulated 0700 shell shell
    mkdir /storage/emulated 0555 root root

    # Set permissions for persist partition
    mkdir /persist 0771 system system
    mkdir /firmware 0771 system system

    export EXTERNAL_STORAGE /storage/emulated/legacy
    export EMULATED_STORAGE_SOURCE /mnt/shell/emulated
    export EMULATED_STORAGE_TARGET /storage/emulated

    # Support legacy paths
    symlink /storage/emulated/legacy /sdcard
    symlink /storage/emulated/legacy /mnt/sdcard
    symlink /storage/emulated/legacy /storage/sdcard0
    symlink /mnt/shell/emulated/0 /storage/emulated/legacy

on fs
    mount_all ./fstab.hammerhead
    restorecon_recursive /persist
    setprop ro.crypto.fuse_sdcard true
    write /sys/kernel/boot_adsp/boot 1

on early-boot
    # set RLIMIT_MEMLOCK to 64MB
    setrlimit 8 67108864 67108864

on boot
    # Enable DEBUG_SUSPEND, DEBUG_EXIT_SUSPEND, and DEBUG_WAKEUP
    write /sys/module/wakelock/parameters/debug_mask 7

    # bluetooth
    chown bluetooth net_bt_stack /sys/class/rfkill/rfkill0/type
    chown bluetooth net_bt_stack /sys/class/rfkill/rfkill0/state
    chmod 0660 /sys/class/rfkill/rfkill0/state

    # bluetooth LPM
    chown bluetooth net_bt_stack /proc/bluetooth/sleep/lpm
    chown bluetooth net_bt_stack /proc/bluetooth/sleep/btwrite

    #bluetooth UART dev
    chown bluetooth net_bt_stack /sys/devices/platform/msm_serial_hs.0/clock
    chmod 0660 /sys/devices/platform/msm_serial_hs.0/clock

    #Create QMUX deamon socket area
    mkdir /dev/socket/qmux_radio 0770 radio radio
    chmod 2770 /dev/socket/qmux_radio
    mkdir /dev/socket/qmux_audio 0770 media audio
    chmod 2770 /dev/socket/qmux_audio
    mkdir /dev/socket/qmux_bluetooth 0770 bluetooth bluetooth
    chmod 2770 /dev/socket/qmux_bluetooth
    mkdir /dev/socket/qmux_gps 0770 gps gps
    chmod 2770 /dev/socket/qmux_gps

    # Camera Recording
    mkdir /dev/video
    symlink /dev/video32 /dev/video/venus_dec
    symlink /dev/video33 /dev/video/venus_enc

    # Allow QMUX daemon to assign port open wait time
    chown radio radio /sys/devices/virtual/hsicctl/hsicctl0/modem_wait

    #For bridgemgr daemon to inform the USB driver of the correct transport
    chown radio radio /sys/class/android_usb/f_rmnet_smd_sdio/transport

    # Assign TCP buffer thresholds to be ceiling value of technology maximums
    # Increased technology maximums should be reflected here.
    write /proc/sys/net/core/rmem_max  2097152
    write /proc/sys/net/core/wmem_max  2097152

    # Define TCP buffer sizes
    # ReadMin, ReadInitial, ReadMax, WriteMin, WriteInitial, WriteMax
    setprop net.tcp.buffersize.hsdpa    4094,87380,704512,4096,16384,110208
    setprop net.tcp.buffersize.hspa     4094,87380,704512,4096,16384,110208
    setprop net.tcp.buffersize.hsupa    4094,87380,704512,4096,16384,110208

    # create symlink for fb1 as HDMI
    symlink /dev/graphics/fb1 /dev/graphics/hdmi

    # setup permissions for fb1 related nodes
    chown system graphics /sys/class/graphics/fb1/hpd
    chown system graphics /sys/class/graphics/fb1/vendor_name
    chown system graphics /sys/class/graphics/fb1/product_description
    chmod 0664 /sys/devices/virtual/graphics/fb1/hpd
    chmod 0664 /sys/devices/virtual/graphics/fb1/vendor_name
    chmod 0664 /sys/devices/virtual/graphics/fb1/product_description

    # To allow interfaces to get v6 address when tethering is enabled
    write /proc/sys/net/ipv6/conf/rmnet0/accept_ra 2
    write /proc/sys/net/ipv6/conf/rmnet1/accept_ra 2
    write /proc/sys/net/ipv6/conf/rmnet2/accept_ra 2
    write /proc/sys/net/ipv6/conf/rmnet3/accept_ra 2
    write /proc/sys/net/ipv6/conf/rmnet4/accept_ra 2
    write /proc/sys/net/ipv6/conf/rmnet5/accept_ra 2
    write /proc/sys/net/ipv6/conf/rmnet6/accept_ra 2
    write /proc/sys/net/ipv6/conf/rmnet7/accept_ra 2

    # Subsytem Restart
    #adsp
    write /sys/bus/msm_subsys/devices/subsys0/restart_level "related"
    #modem
    write /sys/bus/msm_subsys/devices/subsys1/restart_level "related"
    #venus
    write /sys/bus/msm_subsys/devices/subsys2/restart_level "related"

<<<<<<< HEAD
    # Subsytem Ramdump collection
    mkdir /data/tombstones 0777 system system
    mkdir /data/tombstones/ramdump 0777 system system
    restorecon_recursive /data/tombstones
    write /sys/module/subsystem_restart/parameters/enable_ramdumps 1

=======
>>>>>>> 5e8a768c
    # Modem logging collection
    mkdir /data/diag_logs 0777 system system
    chmod 666 /dev/diag

    # leds
    chown system system /sys/class/leds/red/on_off_ms
    chown system system /sys/class/leds/green/on_off_ms
    chown system system /sys/class/leds/blue/on_off_ms
    chown system system /sys/class/leds/red/rgb_start

on post-fs-data
    mkdir /data/media 0770 media_rw media_rw
    restorecon_recursive /data/media

    # NFC: create data/nfc for nv storage
    mkdir /data/nfc 0770 nfc nfc
    mkdir /data/nfc/param 0770 nfc nfc
    restorecon_recursive /data/nfc

    # wifi
    chown wifi system /persist/wifi

    #  bluetooth
    mkdir /data/misc/bluetooth 0770 bluetooth bluetooth

    # Create directory used by audio subsystem
    mkdir /data/misc/audio 0770 audio audio
    restorecon_recursive /data/misc/audio

    # Create directory used by sensor subsystem
    mkdir /data/system 0755 system system
    mkdir /data/system/sensors
    chmod 755 /data/system/sensors
    restorecon_recursive /data/system/sensors
    write /data/system/sensors/settings 1
    chmod 660 /data/system/sensors/settings

    # AKM setting data
    mkdir /data/misc/sensors
    chmod 775 /data/misc/sensors
    restorecon_recursive /data/misc/sensors

    # Sensor
    mkdir /persist/sensors
    chmod 775 /persist/sensors

    # Label in case file already exists
    restorecon /data/fdAlbum

    # Apply correct labeling to DRM files
    restorecon_recursive /data/misc/playready

    # communicate with mpdecision and thermald
    mkdir /dev/socket/mpdecision 2770 root system

    # save rtc time offsets
    mkdir /data/system/time 0700 system system
    restorecon_recursive /data/system/time

    # Ecc_Handler qcril.db
    mkdir /data/misc/radio 0770 radio radio
    symlink /system/etc/qcril.db /data/misc/radio/qcril.db

    # Remove old socket so that it is re-created in the right context.
    rm /data/app/sensor_ctl_socket

    setprop vold.post_fs_data_done 1

    # Set the CPU Freq Sampling rates
    write /sys/module/msm_thermal/core_control/enabled 0
    write /sys/devices/system/cpu/cpu1/online 1
    write /sys/devices/system/cpu/cpu2/online 1
    write /sys/devices/system/cpu/cpu3/online 1
    write /sys/devices/system/cpu/cpu0/cpufreq/scaling_governor "ondemand"
    write /sys/devices/system/cpu/cpu1/cpufreq/scaling_governor "ondemand"
    write /sys/devices/system/cpu/cpu2/cpufreq/scaling_governor "ondemand"
    write /sys/devices/system/cpu/cpu3/cpufreq/scaling_governor "ondemand"
    write /sys/devices/system/cpu/cpufreq/ondemand/up_threshold 90
    write /sys/devices/system/cpu/cpufreq/ondemand/sampling_rate 50000
    write /sys/devices/system/cpu/cpufreq/ondemand/io_is_busy 1
    write /sys/devices/system/cpu/cpufreq/ondemand/sampling_down_factor 4
    write /sys/devices/system/cpu/cpufreq/ondemand/down_differential 10
    write /sys/devices/system/cpu/cpufreq/ondemand/up_threshold_multi_core 70
    write /sys/devices/system/cpu/cpufreq/ondemand/down_differential_multi_core 3
    write /sys/devices/system/cpu/cpufreq/ondemand/optimal_freq 960000
    write /sys/devices/system/cpu/cpufreq/ondemand/sync_freq 960000
    write /sys/devices/system/cpu/cpufreq/ondemand/up_threshold_any_cpu_load 80
    write /sys/devices/system/cpu/cpu0/cpufreq/scaling_min_freq 300000
    write /sys/devices/system/cpu/cpu1/cpufreq/scaling_min_freq 300000
    write /sys/devices/system/cpu/cpu2/cpufreq/scaling_min_freq 300000
    write /sys/devices/system/cpu/cpu3/cpufreq/scaling_min_freq 300000
    chown system /sys/devices/system/cpu/cpu0/cpufreq/scaling_max_freq
    chown system /sys/devices/system/cpu/cpu0/cpufreq/scaling_min_freq
    chmod 664 /sys/devices/system/cpu/cpu0/cpufreq/scaling_min_freq
    chmod 664 /sys/devices/system/cpu/cpu1/cpufreq/scaling_min_freq
    chmod 664 /sys/devices/system/cpu/cpu2/cpufreq/scaling_min_freq
    chmod 664 /sys/devices/system/cpu/cpu3/cpufreq/scaling_min_freq
    write /sys/module/msm_thermal/core_control/enabled 1
    chown root.system /sys/devices/system/cpu/mfreq
    chmod 220 /sys/devices/system/cpu/mfreq
    chown root.system /sys/devices/system/cpu/cpu1/online
    chown root.system /sys/devices/system/cpu/cpu2/online
    chown root.system /sys/devices/system/cpu/cpu3/online
    chmod 664 /sys/devices/system/cpu/cpu1/online
    chmod 664 /sys/devices/system/cpu/cpu2/online
    chmod 664 /sys/devices/system/cpu/cpu3/online
    write /dev/cpuctl/apps/cpu.notify_on_migrate 1

on charger
    # Booting modem
    wait /dev/block/platform/msm_sdcc.1/by-name/modem
    mount vfat /dev/block/platform/msm_sdcc.1/by-name/modem /firmware ro shortname=lower,uid=1000,gid=1000,dmask=227,fmask=337
    wait /dev/block/platform/msm_sdcc.1/by-name/system
    mount ext4 /dev/block/platform/msm_sdcc.1/by-name/system /system ro barrier=1
    start rmt_storage
    start irsc_util

    # Enable Power modes and set the CPU Freq Sampling rates
    write /sys/module/lpm_resources/enable_low_power/l2 2
    write /sys/module/lpm_resources/enable_low_power/pxo 1
    write /sys/module/lpm_resources/enable_low_power/vdd_dig 1
    write /sys/module/lpm_resources/enable_low_power/vdd_mem 1
    write /sys/module/pm_8x60/modes/cpu0/power_collapse/suspend_enabled 1
    write /sys/module/pm_8x60/modes/cpu1/power_collapse/suspend_enabled 1
    write /sys/module/pm_8x60/modes/cpu2/power_collapse/suspend_enabled 1
    write /sys/module/pm_8x60/modes/cpu3/power_collapse/suspend_enabled 1
    write /sys/module/pm_8x60/modes/cpu0/power_collapse/idle_enabled 1
    write /sys/module/msm_thermal/core_control/enabled 0
    write /sys/devices/system/cpu/cpu1/online 1
    write /sys/devices/system/cpu/cpu2/online 1
    write /sys/devices/system/cpu/cpu3/online 1
    write /sys/devices/system/cpu/cpu0/cpufreq/scaling_governor "powersave"
    write /sys/devices/system/cpu/cpu1/cpufreq/scaling_governor "powersave"
    write /sys/devices/system/cpu/cpu2/cpufreq/scaling_governor "powersave"
    write /sys/devices/system/cpu/cpu3/cpufreq/scaling_governor "powersave"
    write /sys/devices/system/cpu/cpu0/cpufreq/scaling_min_freq 300000
    write /sys/devices/system/cpu/cpu1/cpufreq/scaling_min_freq 300000
    write /sys/devices/system/cpu/cpu2/cpufreq/scaling_min_freq 300000
    write /sys/devices/system/cpu/cpu3/cpufreq/scaling_min_freq 300000
    write /sys/module/msm_thermal/core_control/enabled 1
    write /sys/devices/system/cpu/cpu1/online 0
    write /sys/devices/system/cpu/cpu2/online 0
    write /sys/devices/system/cpu/cpu3/online 0
    start mpdecision

on property:init.svc.wpa_supplicant=stopped
    stop dhcpcd

on property:sys.boot_completed=1
    # Enable Power modes
    write /sys/module/lpm_resources/enable_low_power/l2 2
    write /sys/module/lpm_resources/enable_low_power/pxo 1
    write /sys/module/lpm_resources/enable_low_power/vdd_dig 1
    write /sys/module/lpm_resources/enable_low_power/vdd_mem 1
    write /sys/module/pm_8x60/modes/cpu0/power_collapse/suspend_enabled 1
    write /sys/module/pm_8x60/modes/cpu1/power_collapse/suspend_enabled 1
    write /sys/module/pm_8x60/modes/cpu2/power_collapse/suspend_enabled 1
    write /sys/module/pm_8x60/modes/cpu3/power_collapse/suspend_enabled 1
    write /sys/module/pm_8x60/modes/cpu0/power_collapse/idle_enabled 1
    write /sys/module/pm_8x60/modes/cpu0/standalone_power_collapse/suspend_enabled 1
    write /sys/module/pm_8x60/modes/cpu1/standalone_power_collapse/suspend_enabled 1
    write /sys/module/pm_8x60/modes/cpu2/standalone_power_collapse/suspend_enabled 1
    write /sys/module/pm_8x60/modes/cpu3/standalone_power_collapse/suspend_enabled 1
    write /sys/module/pm_8x60/modes/cpu0/standalone_power_collapse/idle_enabled 1
    write /sys/module/pm_8x60/modes/cpu1/standalone_power_collapse/idle_enabled 1
    write /sys/module/pm_8x60/modes/cpu2/standalone_power_collapse/idle_enabled 1
    write /sys/module/pm_8x60/modes/cpu3/standalone_power_collapse/idle_enabled 1
    write /sys/module/pm_8x60/modes/cpu0/retention/idle_enabled 1
    write /sys/module/pm_8x60/modes/cpu1/retention/idle_enabled 1
    write /sys/module/pm_8x60/modes/cpu2/retention/idle_enabled 1
    write /sys/module/pm_8x60/modes/cpu3/retention/idle_enabled 1
    start mpdecision

service rmt_storage /system/bin/rmt_storage
    class core
    user root
    group system

service bridgemgrd /system/bin/bridgemgrd
    class main
    user radio
    group radio

# QMUX must be in multiple groups to support external process connections
service qmuxd /system/bin/qmuxd
    class main
    user radio
    group radio audio bluetooth gps

service netmgrd /system/bin/netmgrd
    class main
    group radio

# QCOM sensor
service sensors /system/bin/sensors.qcom
    class main
    user root
    group root

service irsc_util /system/bin/irsc_util "/etc/sec_config"
    class main
    user root
    oneshot

service p2p_supplicant /system/bin/wpa_supplicant \
    -iwlan0 -Dnl80211 -c/data/misc/wifi/wpa_supplicant.conf \
    -I/system/etc/wifi/wpa_supplicant_overlay.conf \
    -O/data/misc/wifi/sockets -N \
    -ip2p0 -Dnl80211 -c/data/misc/wifi/p2p_supplicant.conf \
    -I/system/etc/wifi/p2p_supplicant_overlay.conf \
    -puse_p2p_group_interface=1 -e/data/misc/wifi/entropy.bin \
    -g@android:wpa_wlan0
    #   we will start as root and wpa_supplicant will switch to user wifi
    #   after setting up the capabilities required for WEXT
    #   user wifi
    #   group wifi inet keystore
    class main
    socket wpa_wlan0 dgram 660 wifi wifi
    disabled
    oneshot

service wpa_supplicant /system/bin/wpa_supplicant \
    -iwlan0 -Dnl80211 -c/data/misc/wifi/wpa_supplicant.conf \
    -I/system/etc/wifi/wpa_supplicant_overlay.conf \
    -O/data/misc/wifi/sockets \
    -e/data/misc/wifi/entropy.bin -g@android:wpa_wlan0
    #   we will start as root and wpa_supplicant will switch to user wifi
    #   after setting up the capabilities required for WEXT
    #   user wifi
    #   group wifi inet keystore
    class main
    socket wpa_wlan0 dgram 660 wifi wifi
    disabled
    oneshot

service dhcpcd_wlan0 /system/bin/dhcpcd -aABDKL
    class late_start
    disabled
    oneshot

service dhcpcd_p2p /system/bin/dhcpcd -aABKL
    class late_start
    disabled
    oneshot

service iprenew_wlan0 /system/bin/dhcpcd -n
    class late_start
    disabled
    oneshot

service iprenew_p2p /system/bin/dhcpcd -n
    class late_start
    disabled
    oneshot

service dhcpcd_bnep0 /system/bin/dhcpcd -BKLG
    disabled
    oneshot

service dhcpcd_bnep1 /system/bin/dhcpcd -BKLG
    disabled
    oneshot

service dhcpcd_bnep2 /system/bin/dhcpcd -BKLG
    disabled
    oneshot

service dhcpcd_bnep3 /system/bin/dhcpcd -BKLG
    disabled
    oneshot

service dhcpcd_bnep4 /system/bin/dhcpcd -BKLG
    disabled
    oneshot

service dhcpcd_bt-pan /system/bin/dhcpcd -BKLG
    disabled
    oneshot

service iprenew_bt-pan /system/bin/dhcpcd -n
    disabled
    oneshot

service qseecomd /system/bin/qseecomd
    class late_start
    user system
    group system

# virtual sdcard daemon running as media_rw (1023)
service sdcard /system/bin/sdcard -u 1023 -g 1023 -l /data/media /mnt/shell/emulated
    class late_start

service charger /charger
    class charger


service qcamerasvr /system/bin/mm-qcamera-daemon
    class late_start
    user camera
    group camera system inet input

service bdAddrLoader /system/bin/bdAddrLoader -f /persist/bluetooth/.bdaddr -h -x
    class main
    user bluetooth
    group system bluetooth
    oneshot

# bugreport is triggered by holding down volume down, volume up and power
service bugreport /system/bin/dumpstate -d -p -B \
        -o /data/data/com.android.shell/files/bugreports/bugreport
    class main
    disabled
    oneshot
    keycodes 114 115 116

service mpdecision /system/bin/mpdecision --no_sleep --avg_comp
   class main
   user root
   group root
   disabled

service ssr_ramdump /system/bin/subsystem_ramdump -m -t emmc
    class main
    disabled
    user root
    group root

service thermal-engine /system/bin/thermal-engine-hh
   class main
   user root
   group radio system

service vss_init /vendor/bin/vss_init
    class late_start
    user root
    group root
    disabled

service time_daemon /system/bin/time_daemon
    class late_start
    user root
    group root<|MERGE_RESOLUTION|>--- conflicted
+++ resolved
@@ -127,15 +127,12 @@
     #venus
     write /sys/bus/msm_subsys/devices/subsys2/restart_level "related"
 
-<<<<<<< HEAD
     # Subsytem Ramdump collection
     mkdir /data/tombstones 0777 system system
     mkdir /data/tombstones/ramdump 0777 system system
     restorecon_recursive /data/tombstones
     write /sys/module/subsystem_restart/parameters/enable_ramdumps 1
 
-=======
->>>>>>> 5e8a768c
     # Modem logging collection
     mkdir /data/diag_logs 0777 system system
     chmod 666 /dev/diag
