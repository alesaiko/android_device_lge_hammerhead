#
# Copyright 2013 The Android Open Source Project
#
# Licensed under the Apache License, Version 2.0 (the "License");
# you may not use this file except in compliance with the License.
# You may obtain a copy of the License at
#
#      http://www.apache.org/licenses/LICENSE-2.0
#
# Unless required by applicable law or agreed to in writing, software
# distributed under the License is distributed on an "AS IS" BASIS,
# WITHOUT WARRANTIES OR CONDITIONS OF ANY KIND, either express or implied.
# See the License for the specific language governing permissions and
# limitations under the License.
#

import init.hammerhead.usb.rc

on early-init
    mount debugfs debugfs /sys/kernel/debug

on init
    # See storage config details at http://source.android.com/tech/storage/
    mkdir /mnt/shell/emulated 0700 shell shell
    mkdir /storage/emulated 0555 root root

    # Set permissions for persist partition
    mkdir /persist 0771 system system
    mkdir /firmware 0771 system system

    export EXTERNAL_STORAGE /storage/emulated/legacy
    export EMULATED_STORAGE_SOURCE /mnt/shell/emulated
    export EMULATED_STORAGE_TARGET /storage/emulated

    # Support legacy paths
    symlink /storage/emulated/legacy /sdcard
    symlink /storage/emulated/legacy /mnt/sdcard
    symlink /storage/emulated/legacy /storage/sdcard0
    symlink /mnt/shell/emulated/0 /storage/emulated/legacy

on fs
    mount_all ./fstab.hammerhead
    setprop ro.crypto.fuse_sdcard true

on early-boot
    # set RLIMIT_MEMLOCK to 64MB
    setrlimit 8 67108864 67108864

on boot
    # Enable DEBUG_SUSPEND, DEBUG_EXIT_SUSPEND, and DEBUG_WAKEUP
    write /sys/module/wakelock/parameters/debug_mask 7

on post-fs-data
    mkdir /data/media 0770 media_rw media_rw

    setprop vold.post_fs_data_done 1

# virtual sdcard daemon running as media_rw (1023)
service sdcard /system/bin/sdcard /data/media /mnt/shell/emulated 1023 1023
    class late_start

# bugreport is triggered by holding down volume down, volume up and power
service bugreport /system/bin/dumpstate -d -p -B \
        -o /data/data/com.android.shell/files/bugreports/bugreport
    class main
    disabled
    oneshot
<<<<<<< HEAD
    keycodes 114 115 116
=======
    keycodes 114 115 116
>>>>>>> e4876408
<|MERGE_RESOLUTION|>--- conflicted
+++ resolved
@@ -65,8 +65,5 @@
     class main
     disabled
     oneshot
-<<<<<<< HEAD
     keycodes 114 115 116
-=======
-    keycodes 114 115 116
->>>>>>> e4876408
+
