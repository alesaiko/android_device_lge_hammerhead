#
# Copyright 2013 The Android Open Source Project
#
# Licensed under the Apache License, Version 2.0 (the "License");
# you may not use this file except in compliance with the License.
# You may obtain a copy of the License at
#
#      http://www.apache.org/licenses/LICENSE-2.0
#
# Unless required by applicable law or agreed to in writing, software
# distributed under the License is distributed on an "AS IS" BASIS,
# WITHOUT WARRANTIES OR CONDITIONS OF ANY KIND, either express or implied.
# See the License for the specific language governing permissions and
# limitations under the License.
#

import init.hammerhead.usb.rc

on early-init
    mount debugfs debugfs /sys/kernel/debug
    chown system system /sys/kernel/debug/kgsl/proc

on init
    # See storage config details at http://source.android.com/tech/storage/
    mkdir /mnt/shell/emulated 0700 shell shell
    mkdir /storage/emulated 0555 root root

    # Set permissions for persist partition
    mkdir /persist 0771 system system
    mkdir /firmware 0771 system system

    export EXTERNAL_STORAGE /storage/emulated/legacy
    export EMULATED_STORAGE_SOURCE /mnt/shell/emulated
    export EMULATED_STORAGE_TARGET /storage/emulated

    # Support legacy paths
    symlink /storage/emulated/legacy /sdcard
    symlink /storage/emulated/legacy /mnt/sdcard
    symlink /storage/emulated/legacy /storage/sdcard0
    symlink /mnt/shell/emulated/0 /storage/emulated/legacy

on fs
    mount_all ./fstab.hammerhead
    setprop ro.crypto.fuse_sdcard true
    write /sys/kernel/boot_adsp/boot 1

on early-boot
    # set RLIMIT_MEMLOCK to 64MB
    setrlimit 8 67108864 67108864

on boot
    # Enable DEBUG_SUSPEND, DEBUG_EXIT_SUSPEND, and DEBUG_WAKEUP
    write /sys/module/wakelock/parameters/debug_mask 7

    # bluetooth
    chown bluetooth net_bt_stack /sys/class/rfkill/rfkill0/type
    chown bluetooth net_bt_stack /sys/class/rfkill/rfkill0/state
    chmod 0660 /sys/class/rfkill/rfkill0/state

    # bluetooth LPM
    chown bluetooth net_bt_stack /proc/bluetooth/sleep/lpm
    chown bluetooth net_bt_stack /proc/bluetooth/sleep/btwrite

    #bluetooth UART dev
    chown bluetooth net_bt_stack /sys/devices/platform/msm_serial_hs.0/clock
    chmod 0660 /sys/devices/platform/msm_serial_hs.0/clock

    #Create QMUX deamon socket area
    mkdir /dev/socket/qmux_radio 0770 radio radio
    chmod 2770 /dev/socket/qmux_radio
    mkdir /dev/socket/qmux_audio 0770 media audio
    chmod 2770 /dev/socket/qmux_audio
    mkdir /dev/socket/qmux_bluetooth 0770 bluetooth bluetooth
    chmod 2770 /dev/socket/qmux_bluetooth
    mkdir /dev/socket/qmux_gps 0770 gps gps
    chmod 2770 /dev/socket/qmux_gps

    # Camera Recording
    mkdir /dev/video
    symlink /dev/video32 /dev/video/venus_dec
    symlink /dev/video33 /dev/video/venus_enc

    # Allow QMUX daemon to assign port open wait time
    chown radio radio /sys/devices/virtual/hsicctl/hsicctl0/modem_wait

    #For bridgemgr daemon to inform the USB driver of the correct transport
    chown radio radio /sys/class/android_usb/f_rmnet_smd_sdio/transport

    # Assign TCP buffer thresholds to be ceiling value of technology maximums
    # Increased technology maximums should be reflected here.
    write /proc/sys/net/core/rmem_max  2097152
    write /proc/sys/net/core/wmem_max  2097152

    # Define TCP buffer sizes
    # ReadMin, ReadInitial, ReadMax, WriteMin, WriteInitial, WriteMax
    setprop net.tcp.buffersize.hsdpa    4094,87380,704512,4096,16384,110208
    setprop net.tcp.buffersize.hspa     4094,87380,704512,4096,16384,110208
    setprop net.tcp.buffersize.hsupa    4094,87380,704512,4096,16384,110208

    # create symlink for fb1 as HDMI
    symlink /dev/graphics/fb1 /dev/graphics/hdmi

    # setup permissions for fb1 related nodes
    chown system graphics /sys/class/graphics/fb1/hpd
    chown system graphics /sys/class/graphics/fb1/vendor_name
    chown system graphics /sys/class/graphics/fb1/product_description
    chmod 0664 /sys/devices/virtual/graphics/fb1/hpd
    chmod 0664 /sys/devices/virtual/graphics/fb1/vendor_name
    chmod 0664 /sys/devices/virtual/graphics/fb1/product_description

    # To allow interfaces to get v6 address when tethering is enabled
    write /proc/sys/net/ipv6/conf/rmnet0/accept_ra 2
    write /proc/sys/net/ipv6/conf/rmnet1/accept_ra 2
    write /proc/sys/net/ipv6/conf/rmnet2/accept_ra 2
    write /proc/sys/net/ipv6/conf/rmnet3/accept_ra 2
    write /proc/sys/net/ipv6/conf/rmnet4/accept_ra 2
    write /proc/sys/net/ipv6/conf/rmnet5/accept_ra 2
    write /proc/sys/net/ipv6/conf/rmnet6/accept_ra 2
    write /proc/sys/net/ipv6/conf/rmnet7/accept_ra 2

    # Subsytem Restart
    #adsp
    write /sys/bus/msm_subsys/devices/subsys0/restart_level "related"
    #modem
    write /sys/bus/msm_subsys/devices/subsys1/restart_level "related"
    #venus
    write /sys/bus/msm_subsys/devices/subsys2/restart_level "related"

    # Subsytem Ramdump collection
    mkdir /data/tombstones 0777 system system
    mkdir /data/tombstones/ramdump 0777 system system
    write /sys/module/subsystem_restart/parameters/enable_ramdumps 1

    # Modem logging collection
    mkdir /data/diag_logs 0777 system system
    chmod 666 /dev/diag

    # leds
    chown system system /sys/class/leds/red/on_off_ms
    chown system system /sys/class/leds/green/on_off_ms
    chown system system /sys/class/leds/blue/on_off_ms
    chown system system /sys/class/leds/red/rgb_start

on post-fs-data
    mkdir /data/media 0770 media_rw media_rw

    # NFC: create data/nfc for nv storage
    mkdir /data/nfc 0770 nfc nfc
    mkdir /data/nfc/param 0770 nfc nfc

    # wifi
    chown wifi system /persist/wifi

    #  bluetooth
    mkdir /data/misc/bluetooth 0770 bluetooth bluetooth

    # Create directory used by audio subsystem
    mkdir /data/misc/audio 0770 audio audio

    # Create directory used by sensor subsystem
    mkdir /data/system 0755 system system
    mkdir /data/system/sensors
    chmod 655 /data/system/sensors
    write /data/system/sensors/settings 1
    chmod 660 /data/system/sensors/settings

    # AKM setting data
    mkdir /data/misc/sensors
    chmod 775 /data/misc/sensors

    # Sensor
    mkdir /persist/sensors
    chmod 775 /persist/sensors

    # Create the directories used by the Wireless subsystem
    mkdir /data/misc/wifi 0770 wifi wifi
    mkdir /data/misc/wifi/sockets 0770 wifi wifi
    mkdir /data/misc/wifi/wpa_supplicant 0770 wifi wifi
    mkdir /data/misc/dhcp 0770 dhcp dhcp
    chown dhcp dhcp /data/misc/dhcp

    # communicate with mpdecision and thermald
    mkdir /dev/socket/mpdecision 0770 system system
    chmod 2770 /dev/socket/mpdecision

    # save rtc time offsets
    mkdir /data/system/time/ 0700 system system

    # Ecc_Handler qcril.db
    mkdir /data/misc/radio 0770 radio radio
    symlink /system/etc/qcril.db /data/misc/radio/qcril.db

    setprop vold.post_fs_data_done 1

    # Set the CPU Freq Sampling rates
    write /sys/module/msm_thermal/core_control/enabled 0
    write /sys/devices/system/cpu/cpu1/online 1
    write /sys/devices/system/cpu/cpu2/online 1
    write /sys/devices/system/cpu/cpu3/online 1
    write /sys/devices/system/cpu/cpu0/cpufreq/scaling_governor "ondemand"
    write /sys/devices/system/cpu/cpu1/cpufreq/scaling_governor "ondemand"
    write /sys/devices/system/cpu/cpu2/cpufreq/scaling_governor "ondemand"
    write /sys/devices/system/cpu/cpu3/cpufreq/scaling_governor "ondemand"
    write /sys/devices/system/cpu/cpufreq/ondemand/up_threshold 90
    write /sys/devices/system/cpu/cpufreq/ondemand/sampling_rate 50000
    write /sys/devices/system/cpu/cpufreq/ondemand/io_is_busy 1
    write /sys/devices/system/cpu/cpufreq/ondemand/sampling_down_factor 4
    write /sys/devices/system/cpu/cpufreq/ondemand/down_differential 10
    write /sys/devices/system/cpu/cpufreq/ondemand/up_threshold_multi_core 70
    write /sys/devices/system/cpu/cpufreq/ondemand/down_differential_multi_core 3
    write /sys/devices/system/cpu/cpufreq/ondemand/optimal_freq 960000
    write /sys/devices/system/cpu/cpufreq/ondemand/sync_freq 960000
    write /sys/devices/system/cpu/cpufreq/ondemand/up_threshold_any_cpu_load 80
    write /sys/devices/system/cpu/cpu0/cpufreq/scaling_min_freq 300000
    write /sys/devices/system/cpu/cpu1/cpufreq/scaling_min_freq 300000
    write /sys/devices/system/cpu/cpu2/cpufreq/scaling_min_freq 300000
    write /sys/devices/system/cpu/cpu3/cpufreq/scaling_min_freq 300000
    chown system /sys/devices/system/cpu/cpu0/cpufreq/scaling_max_freq
    chown system /sys/devices/system/cpu/cpu0/cpufreq/scaling_min_freq
    write /sys/module/msm_thermal/core_control/enabled 1
    chown root.system /sys/devices/system/cpu/mfreq
    chmod 220 /sys/devices/system/cpu/mfreq
    chown root.system /sys/devices/system/cpu/cpu1/online
    chown root.system /sys/devices/system/cpu/cpu2/online
    chown root.system /sys/devices/system/cpu/cpu3/online
    chmod 664 /sys/devices/system/cpu/cpu1/online
    chmod 664 /sys/devices/system/cpu/cpu2/online
    chmod 664 /sys/devices/system/cpu/cpu3/online
    write /dev/cpuctl/apps/cpu.notify_on_migrate 1

on charger
    # Booting modem
    wait /dev/block/platform/msm_sdcc.1/by-name/modem
    mount vfat /dev/block/platform/msm_sdcc.1/by-name/modem /firmware ro shortname=lower,uid=1000,gid=1000,dmask=227,fmask=337
    wait /dev/block/platform/msm_sdcc.1/by-name/system
    mount ext4 /dev/block/platform/msm_sdcc.1/by-name/system /system ro barrier=1
    start rmt_storage
    start irsc_util

    # Enable Power modes and set the CPU Freq Sampling rates
    write /sys/module/lpm_resources/enable_low_power/l2 2
    write /sys/module/lpm_resources/enable_low_power/pxo 1
    write /sys/module/lpm_resources/enable_low_power/vdd_dig 1
    write /sys/module/lpm_resources/enable_low_power/vdd_mem 1
    write /sys/module/pm_8x60/modes/cpu0/power_collapse/suspend_enabled 1
    write /sys/module/pm_8x60/modes/cpu1/power_collapse/suspend_enabled 1
    write /sys/module/pm_8x60/modes/cpu2/power_collapse/suspend_enabled 1
    write /sys/module/pm_8x60/modes/cpu3/power_collapse/suspend_enabled 1
    write /sys/module/pm_8x60/modes/cpu0/power_collapse/idle_enabled 1
    write /sys/module/msm_thermal/core_control/enabled 0
    write /sys/devices/system/cpu/cpu1/online 1
    write /sys/devices/system/cpu/cpu2/online 1
    write /sys/devices/system/cpu/cpu3/online 1
    write /sys/devices/system/cpu/cpu0/cpufreq/scaling_governor "powersave"
    write /sys/devices/system/cpu/cpu1/cpufreq/scaling_governor "powersave"
    write /sys/devices/system/cpu/cpu2/cpufreq/scaling_governor "powersave"
    write /sys/devices/system/cpu/cpu3/cpufreq/scaling_governor "powersave"
    write /sys/devices/system/cpu/cpu0/cpufreq/scaling_min_freq 300000
    write /sys/devices/system/cpu/cpu1/cpufreq/scaling_min_freq 300000
    write /sys/devices/system/cpu/cpu2/cpufreq/scaling_min_freq 300000
    write /sys/devices/system/cpu/cpu3/cpufreq/scaling_min_freq 300000
    write /sys/module/msm_thermal/core_control/enabled 1
    write /sys/devices/system/cpu/cpu1/online 0
    write /sys/devices/system/cpu/cpu2/online 0
    write /sys/devices/system/cpu/cpu3/online 0
    start mpdecision

on property:init.svc.wpa_supplicant=stopped
    stop dhcpcd

on property:sys.boot_completed=1
    # Enable Power modes
    write /sys/module/lpm_resources/enable_low_power/l2 2
    write /sys/module/lpm_resources/enable_low_power/pxo 1
    write /sys/module/lpm_resources/enable_low_power/vdd_dig 1
    write /sys/module/lpm_resources/enable_low_power/vdd_mem 1
    write /sys/module/pm_8x60/modes/cpu0/power_collapse/suspend_enabled 1
    write /sys/module/pm_8x60/modes/cpu1/power_collapse/suspend_enabled 1
    write /sys/module/pm_8x60/modes/cpu2/power_collapse/suspend_enabled 1
    write /sys/module/pm_8x60/modes/cpu3/power_collapse/suspend_enabled 1
    write /sys/module/pm_8x60/modes/cpu0/power_collapse/idle_enabled 1
    write /sys/module/pm_8x60/modes/cpu0/standalone_power_collapse/suspend_enabled 1
    write /sys/module/pm_8x60/modes/cpu1/standalone_power_collapse/suspend_enabled 1
    write /sys/module/pm_8x60/modes/cpu2/standalone_power_collapse/suspend_enabled 1
    write /sys/module/pm_8x60/modes/cpu3/standalone_power_collapse/suspend_enabled 1
    write /sys/module/pm_8x60/modes/cpu0/standalone_power_collapse/idle_enabled 1
    write /sys/module/pm_8x60/modes/cpu1/standalone_power_collapse/idle_enabled 1
    write /sys/module/pm_8x60/modes/cpu2/standalone_power_collapse/idle_enabled 1
    write /sys/module/pm_8x60/modes/cpu3/standalone_power_collapse/idle_enabled 1
    write /sys/module/pm_8x60/modes/cpu0/retention/idle_enabled 1
    write /sys/module/pm_8x60/modes/cpu1/retention/idle_enabled 1
    write /sys/module/pm_8x60/modes/cpu2/retention/idle_enabled 1
    write /sys/module/pm_8x60/modes/cpu3/retention/idle_enabled 1
    start mpdecision

service rmt_storage /system/bin/rmt_storage
    class core
    user root

service bridgemgrd /system/bin/bridgemgrd
    class main
    user radio
    group radio

# QMUX must be in multiple groups to support external process connections
service qmuxd /system/bin/qmuxd
    class main
    user radio
    group radio audio bluetooth gps

service netmgrd /system/bin/netmgrd
    class main

# QCOM sensor
service sensors /system/bin/sensors.qcom
    class main
    user root
    group root

service irsc_util /system/bin/irsc_util "/etc/sec_config"
    class main
    user root
    oneshot

service p2p_supplicant /system/bin/logwrapper /system/bin/wpa_supplicant \
    -iwlan0 -Dnl80211 -c/data/misc/wifi/wpa_supplicant.conf \
    -I/system/etc/wifi/wpa_supplicant_overlay.conf \
    -O/data/misc/wifi/sockets -N \
    -ip2p0 -Dnl80211 -c/data/misc/wifi/p2p_supplicant.conf \
    -I/system/etc/wifi/p2p_supplicant_overlay.conf \
    -puse_p2p_group_interface=1 -e/data/misc/wifi/entropy.bin \
    -g@android:wpa_wlan0
    #   we will start as root and wpa_supplicant will switch to user wifi
    #   after setting up the capabilities required for WEXT
    #   user wifi
    #   group wifi inet keystore
    class main
    socket wpa_wlan0 dgram 660 wifi wifi
    disabled
    oneshot

service wpa_supplicant /system/bin/logwrapper /system/bin/wpa_supplicant \
    -iwlan0 -Dnl80211 -c/data/misc/wifi/wpa_supplicant.conf \
    -I/system/etc/wifi/wpa_supplicant_overlay.conf \
    -O/data/misc/wifi/sockets \
    -e/data/misc/wifi/entropy.bin -g@android:wpa_wlan0
    #   we will start as root and wpa_supplicant will switch to user wifi
    #   after setting up the capabilities required for WEXT
    #   user wifi
    #   group wifi inet keystore
    class main
    socket wpa_wlan0 dgram 660 wifi wifi
    disabled
    oneshot

service dhcpcd_wlan0 /system/bin/dhcpcd -ABKLG
    class late_start
    disabled
    oneshot

service dhcpcd_p2p /system/bin/dhcpcd -ABKLG
    class late_start
    disabled
    oneshot

service iprenew_wlan0 /system/bin/dhcpcd -n
    class late_start
    disabled
    oneshot

service iprenew_p2p /system/bin/dhcpcd -n
    class late_start
    disabled
    oneshot

service dhcpcd_bnep0 /system/bin/dhcpcd -BKLG
    disabled
    oneshot

service dhcpcd_bnep1 /system/bin/dhcpcd -BKLG
    disabled
    oneshot

service dhcpcd_bnep2 /system/bin/dhcpcd -BKLG
    disabled
    oneshot

service dhcpcd_bnep3 /system/bin/dhcpcd -BKLG
    disabled
    oneshot

service dhcpcd_bnep4 /system/bin/dhcpcd -BKLG
    disabled
    oneshot

service dhcpcd_bt-pan /system/bin/dhcpcd -BKLG
    disabled
    oneshot

service iprenew_bt-pan /system/bin/dhcpcd -n
    disabled
    oneshot

service qseecomd /system/bin/qseecomd
    class late_start
    user system
    group system

# virtual sdcard daemon running as media_rw (1023)
service sdcard /system/bin/sdcard -u 1023 -g 1023 -l /data/media /mnt/shell/emulated
    class late_start

<<<<<<< HEAD
# Binding fuse mount point to /storage/emulated/legacy
    on property:init.svc.sdcard=running
         wait /mnt/shell/emulated/0
         mount none /mnt/shell/emulated/0 /storage/emulated/legacy bind

service charger /sbin/healthd -c
=======
service charger /charger
>>>>>>> 43526e54
    class charger
    critical
    seclabel u:r:healthd:s0

service qcamerasvr /system/bin/mm-qcamera-daemon
    class late_start
    user camera
    group camera system inet input

service bdAddrLoader /system/bin/bdAddrLoader -f /persist/bluetooth/.bdaddr -h -x
    class main
    user bluetooth
    group system bluetooth
    oneshot

# bugreport is triggered by holding down volume down, volume up and power
service bugreport /system/bin/dumpstate -d -p -B \
        -o /data/data/com.android.shell/files/bugreports/bugreport
    class main
    disabled
    oneshot
    keycodes 114 115 116

service mpdecision /system/bin/mpdecision --no_sleep --avg_comp
   class main
   user root
   group root
   disabled

service ssr_ramdump /system/bin/subsystem_ramdump -m -t emmc
    class main
    user root
    group root

service thermal-engine /system/bin/thermal-engine-hh
   class main
   user root
   group root

service vss_init /vendor/bin/vss_init
    class late_start
    user root
    group root
    disabled

service time_daemon /system/bin/time_daemon
    class late_start
    user root
    group root
<|MERGE_RESOLUTION|>--- conflicted
+++ resolved
@@ -410,16 +410,7 @@
 service sdcard /system/bin/sdcard -u 1023 -g 1023 -l /data/media /mnt/shell/emulated
     class late_start
 
-<<<<<<< HEAD
-# Binding fuse mount point to /storage/emulated/legacy
-    on property:init.svc.sdcard=running
-         wait /mnt/shell/emulated/0
-         mount none /mnt/shell/emulated/0 /storage/emulated/legacy bind
-
 service charger /sbin/healthd -c
-=======
-service charger /charger
->>>>>>> 43526e54
     class charger
     critical
     seclabel u:r:healthd:s0
