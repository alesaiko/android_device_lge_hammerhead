--- conflicted
+++ resolved
@@ -425,14 +425,7 @@
 #define VIDIOC_MSM_ISP_REQUEST_STATS_STREAM   _IOWR('V', BASE_VIDIOC_PRIVATE+9,   struct msm_vfe_stats_stream_request_cmd)
 #define VIDIOC_MSM_ISP_CFG_STATS_STREAM   _IOWR('V', BASE_VIDIOC_PRIVATE+10, struct msm_vfe_stats_stream_cfg_cmd)
 #define VIDIOC_MSM_ISP_RELEASE_STATS_STREAM   _IOWR('V', BASE_VIDIOC_PRIVATE+11,   struct msm_vfe_stats_stream_release_cmd)
-<<<<<<< HEAD
+/* WARNING: DO NOT EDIT, AUTO-GENERATED CODE - SEE TOP FOR INSTRUCTIONS */
 #define VIDIOC_MSM_ISP_UPDATE_STREAM   _IOWR('V', BASE_VIDIOC_PRIVATE+13, struct msm_vfe_axi_stream_update_cmd)
 #define VIDIOC_MSM_ISP_CONFIG_DONE   _IOWR('V', BASE_VIDIOC_PRIVATE+14, int)
-/* WARNING: DO NOT EDIT, AUTO-GENERATED CODE - SEE TOP FOR INSTRUCTIONS */
-#endif
-=======
-/* WARNING: DO NOT EDIT, AUTO-GENERATED CODE - SEE TOP FOR INSTRUCTIONS */
-#define VIDIOC_MSM_ISP_UPDATE_STREAM   _IOWR('V', BASE_VIDIOC_PRIVATE+13, struct msm_vfe_axi_stream_update_cmd)
-#define VIDIOC_MSM_ISP_CONFIG_DONE   _IOWR('V', BASE_VIDIOC_PRIVATE+14, int)
-#endif
->>>>>>> ad42088b
+#endif